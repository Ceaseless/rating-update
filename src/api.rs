--- conflicted
+++ resolved
@@ -336,18 +336,18 @@
 pub struct PlayerData {
     name: String,
     other_names: Option<Vec<String>>,
-    characters: Vec<PlayerCharData>,
-}
-
-#[derive(Serialize)]
-pub struct PlayerAndCharData {
+    characters: Vec<PlayerCharacterData>,
+}
+
+#[derive(Serialize)]
+pub struct PlayerDataChar {
     id: String,
     name: String,
     vip_status: Option<String>,
     cheater_status: Option<String>,
     other_names: Option<Vec<String>>,
     other_characters: Vec<OtherPlayerCharacter>,
-    data: PlayerCharData,
+    data: PlayerCharacterData,
 }
 
 #[derive(Serialize)]
@@ -360,7 +360,7 @@
 }
 
 #[derive(Serialize)]
-struct PlayerCharData {
+struct PlayerCharacterData {
     character_name: String,
     rating_value: f64,
     rating_deviation: f64,
@@ -372,8 +372,7 @@
 }
 
 #[derive(Serialize)]
-pub struct PlayerCharHistory {
-    cheater_status: Option<String>,
+pub struct PlayerCharacterHistory {
     history: Vec<PlayerSet>,
     recent_games: Vec<PlayerSet>,
 }
@@ -467,257 +466,81 @@
     .await
 }
 
-pub async fn get_player_history_char(
+pub async fn get_player_char_history(
     conn: &RatingsDbConn,
     id: i64,
     char_id: i64,
     game_count: i64,
     group_games: bool,
-) -> Option<PlayerCharHistory> {
+) -> Option<PlayerCharacterHistory> {
     conn.run(move |conn| {
-        if conn
+        let (_wins, _losses, value, deviation, _global_rank, _character_rank) = conn
             .query_row(
-                "SELECT EXISTS(SELECT 1 FROM players WHERE id=?)",
-                params![id],
-                |r| r.get(0),
+                "SELECT wins, losses, value, deviation, global_rank, character_rank
+                FROM player_ratings
+                LEFT JOIN ranking_global ON
+                    ranking_global.id = player_ratings.id AND
+                    ranking_global.char_id = player_ratings.char_id
+                LEFT JOIN ranking_character ON
+                    ranking_character.id = player_ratings.id AND
+                    ranking_character.char_id = player_ratings.char_id
+                WHERE player_ratings.id=? AND player_ratings.char_id=?",
+                params![id, char_id],
+                |row| {
+                    Ok((
+                        row.get::<_, i32>(0).unwrap(),
+                        row.get::<_, i32>(1).unwrap(),
+                        row.get::<_, f64>(2).unwrap(),
+                        row.get::<_, f64>(3).unwrap(),
+                        row.get::<_, Option<i32>>(4).unwrap(),
+                        row.get::<_, Option<i32>>(5).unwrap(),
+                    ))
+                },
             )
-            .unwrap()
-        {
-<<<<<<< HEAD
-            let (name, _vip_status, cheater_status): (String, Option<String>, Option<String>) =
-                conn.query_row(
-                    "SELECT name, vip_status, cheater_status FROM players 
-=======
-            let (name, vip_status, cheater_status): (String, Option<String>, Option<String>) = conn
-                .query_row(
-                    "SELECT name, vip_status, cheater_status FROM players
->>>>>>> 071424f4
-                        LEFT JOIN vip_status ON vip_status.id = players.id
-                        LEFT JOIN cheater_status ON cheater_status.id = players.id
-                           WHERE players.id=?
-                           ",
-                    params![id],
-                    |r| Ok((r.get(0)?, r.get(1)?, r.get(2)?)),
-                )
-                .unwrap();
-            info!(
-                "Loading history for {} ({})",
-                name,
-                website::CHAR_NAMES[char_id as usize].0
-            );
-<<<<<<< HEAD
-            let player_char_history = {
-                let (value, deviation) = conn
-                    .query_row(
-                        "SELECT value, deviation
-                        FROM player_ratings
-                        WHERE player_ratings.id=? AND player_ratings.char_id=?",
-                        params![id, char_id],
-                        |row| Ok((row.get::<_, f64>(0).unwrap(), row.get::<_, f64>(1).unwrap())),
-                    )
-                    .unwrap();
-                {
-                    let history = {
-                        let mut stmt = conn
-                            .prepare(
-                                "SELECT
-                                    timestamp,
-                                    value_a AS own_value,
-                                    deviation_a AS own_deviation,
-                                    game_floor,
-                                    name_b AS opponent_name,
-                                    id_b AS opponent_id,
-                                    char_b AS opponent_character,
-                                    value_b AS opponent_value,
-                                    deviation_b AS opponent_deviation,
-                                    winner,
-                                    vip_status,
-                                    cheater_status
-                                FROM games NATURAL JOIN game_ratings
-                                LEFT JOIN vip_status ON vip_status.id = games.id_b
-                                LEFT JOIN cheater_status ON cheater_status.id = games.id_b
-                                WHERE games.id_a= :id AND games.char_a = :char_id
-                            
-                                UNION
-
-                                SELECT
-                                    timestamp,
-                                    value_b AS own_value,
-                                    deviation_b AS own_deviation,
-                                    game_floor,
-                                    name_a AS opponent_name,
-                                    id_a AS opponent_id,
-                                    char_a AS opponent_character,
-                                    value_a AS opponent_value,
-                                    deviation_a AS opponent_deviation,
-                                    winner + 2  as winner,
-                                    vip_status,
-                                    cheater_status
-                                FROM games NATURAL JOIN game_ratings
-                                LEFT JOIN vip_status ON vip_status.id = games.id_a
-                                LEFT JOIN cheater_status ON cheater_status.id = games.id_a
-                                WHERE games.id_b = :id AND games.char_b = :char_id
-
-                                ORDER BY timestamp DESC LIMIT :game_count",
-                            )
-                            .unwrap();
-=======
-            let other_names = get_player_other_names(conn, id, &name);
-
-            let other_characters = get_player_other_characters(conn, id);
-
-            let character_data = get_player_character_data(conn, id, char_id, group_games, game_count).unwrap()?;
-
-            Some(PlayerDataChar {
-                id: format!("{:X}", id),
-                name,
-                vip_status,
-                cheater_status,
-                other_characters,
-                other_names,
-                data: character_data,
-            })
-        } else {
-            None
-        }
-    })
-    .await
-}
-
-fn get_player_other_names(conn: &Connection, id: i64, name: &str) -> Option<Vec<String>> {
-    let mut stmt = conn
-        .prepare_cached("SELECT name FROM player_names WHERE id=?")
-        .unwrap();
-    let mut rows = stmt.query(params![id]).unwrap();
-    let mut other_names = Vec::new();
-    while let Some(row) = rows.next().unwrap() {
-        let other_name: String = row.get(0).unwrap();
-        if other_name != name && !other_names.contains(&other_name) {
-            other_names.push(other_name);
-        }
-    }
-
-    if other_names.is_empty() {
-        None
-    } else {
-        Some(other_names)
-    }
-}
-
-fn get_player_other_characters(conn: &Connection, id: i64) -> Vec<OtherPlayerCharacter> {
-    let mut stmt = conn
-        .prepare_cached(
-            "SELECT
-            char_id, wins, losses, value, deviation
-            FROM player_ratings
-            WHERE id=?",
-        )
-        .unwrap();
-
-    let mut other_characters = Vec::new();
-
-    let mut rows = stmt.query(params![id]).unwrap();
-
-    while let Some(row) = rows.next().unwrap() {
-        let char_id: usize = row.get(0).unwrap();
-        let game_count: i32 =
-            row.get::<_, i32>(1).unwrap() + row.get::<_, i32>(2).unwrap();
-        let rating: GlickoRating = Glicko2Rating {
-            value: row.get(3).unwrap(),
-            deviation: row.get(4).unwrap(),
-            volatility: 0.0,
-        }
-        .into();
-
-        let character_name = website::CHAR_NAMES[char_id].1.to_owned();
-        let character_shortname = website::CHAR_NAMES[char_id].0.to_owned();
-        other_characters.push(OtherPlayerCharacter {
-            character_name,
-            character_shortname,
-            game_count,
-            rating_value: rating.value.round(),
-            rating_deviation: (rating.deviation * 2.0).round(),
-        });
-    }
-
-    other_characters
-}
-
-fn get_player_character_data(conn: &Connection, id: i64, char_id: i64, group_games: bool, game_count: i64) -> Result<Option<PlayerCharacterData>> {
-    let (wins, losses, value, deviation, global_rank, character_rank) = match conn
-        .query_row(
-            "SELECT wins, losses, value, deviation, global_rank, character_rank
-            FROM player_ratings
-            LEFT JOIN ranking_global ON
-                ranking_global.id = player_ratings.id AND
-                ranking_global.char_id = player_ratings.char_id
-            LEFT JOIN ranking_character ON
-                ranking_character.id = player_ratings.id AND
-                ranking_character.char_id = player_ratings.char_id
-            WHERE player_ratings.id=? AND player_ratings.char_id=?",
-            params![id, char_id],
-            |row| {
-                Ok((
-                    row.get::<_, i32>(0).unwrap(),
-                    row.get::<_, i32>(1).unwrap(),
-                    row.get::<_, f64>(2).unwrap(),
-                    row.get::<_, f64>(3).unwrap(),
-                    row.get::<_, Option<i32>>(4).unwrap(),
-                    row.get::<_, Option<i32>>(5).unwrap(),
-                ))
-            },
-        ) {
-        Ok(x) => x,
-        Err(rusqlite::Error::QueryReturnedNoRows) => return Ok(None),
-        Err(err) => {
-            return Err(err.into())
-        }
-    };
-    {
-        let character_name = website::CHAR_NAMES[char_id as usize].1.to_owned();
+            .unwrap();
 
         let history = {
             let mut stmt = conn
                 .prepare_cached(
                     "SELECT
-                        timestamp,
-                        value_a AS own_value,
-                        deviation_a AS own_deviation,
-                        game_floor,
-                        name_b AS opponent_name,
-                        id_b AS opponent_id,
-                        char_b AS opponent_character,
-                        value_b AS opponent_value,
-                        deviation_b AS opponent_deviation,
-                        winner,
-                        vip_status,
-                        cheater_status
-                    FROM games NATURAL JOIN game_ratings
-                    LEFT JOIN vip_status ON vip_status.id = games.id_b
-                    LEFT JOIN cheater_status ON cheater_status.id = games.id_b
-                    WHERE games.id_a= :id AND games.char_a = :char_id
-
-                    UNION
-
-                    SELECT
-                        timestamp,
-                        value_b AS own_value,
-                        deviation_b AS own_deviation,
-                        game_floor,
-                        name_a AS opponent_name,
-                        id_a AS opponent_id,
-                        char_a AS opponent_character,
-                        value_a AS opponent_value,
-                        deviation_a AS opponent_deviation,
-                        winner + 2  as winner,
-                        vip_status,
-                        cheater_status
-                    FROM games NATURAL JOIN game_ratings
-                    LEFT JOIN vip_status ON vip_status.id = games.id_a
-                    LEFT JOIN cheater_status ON cheater_status.id = games.id_a
-                    WHERE games.id_b = :id AND games.char_b = :char_id
-
-                    ORDER BY timestamp DESC LIMIT :game_count",
+                            timestamp,
+                            value_a AS own_value,
+                            deviation_a AS own_deviation,
+                            game_floor,
+                            name_b AS opponent_name,
+                            id_b AS opponent_id,
+                            char_b AS opponent_character,
+                            value_b AS opponent_value,
+                            deviation_b AS opponent_deviation,
+                            winner,
+                            vip_status,
+                            cheater_status
+                        FROM games NATURAL JOIN game_ratings
+                        LEFT JOIN vip_status ON vip_status.id = games.id_b
+                        LEFT JOIN cheater_status ON cheater_status.id = games.id_b
+                        WHERE games.id_a= :id AND games.char_a = :char_id
+
+                        UNION
+
+                        SELECT
+                            timestamp,
+                            value_b AS own_value,
+                            deviation_b AS own_deviation,
+                            game_floor,
+                            name_a AS opponent_name,
+                            id_a AS opponent_id,
+                            char_a AS opponent_character,
+                            value_a AS opponent_value,
+                            deviation_a AS opponent_deviation,
+                            winner + 2  as winner,
+                            vip_status,
+                            cheater_status
+                        FROM games NATURAL JOIN game_ratings
+                        LEFT JOIN vip_status ON vip_status.id = games.id_a
+                        LEFT JOIN cheater_status ON cheater_status.id = games.id_a
+                        WHERE games.id_b = :id AND games.char_b = :char_id
+
+                        ORDER BY timestamp DESC LIMIT :game_count",
                 )
                 .unwrap();
 
@@ -741,8 +564,7 @@
                 let opponent_deviation: f64 = row.get("opponent_deviation").unwrap();
                 let winner: i64 = row.get("winner").unwrap();
                 let opponent_vip: Option<String> = row.get("vip_status").unwrap();
-                let opponent_cheater: Option<String> =
-                    row.get("cheater_status").unwrap();
+                let opponent_cheater: Option<String> = row.get("cheater_status").unwrap();
 
                 merge_set(
                     &mut history,
@@ -762,7 +584,6 @@
                     },
                     group_games,
                 );
-
             }
 
             history
@@ -772,46 +593,46 @@
             let mut stmt = conn
                 .prepare_cached(
                     "SELECT
-                        games.timestamp AS timestamp,
-                        game_floor,
-                        name_b AS opponent_name,
-                        games.id_b AS opponent_id,
-                        games.char_b AS opponent_character,
-                        winner,
-                        vip_status,
-                        cheater_status
-                    FROM games LEFT JOIN game_ratings
-                    ON games.id_a = game_ratings.id_a
-                        AND games.id_b = game_ratings.id_b
-                        AND games.timestamp = game_ratings.timestamp
-                    LEFT JOIN vip_status ON vip_status.id = games.id_b
-                    LEFT JOIN cheater_status ON cheater_status.id = games.id_b
-                    WHERE games.id_a= :id
-                        AND games.char_a = :char_id
-                        AND game_ratings.id_a IS NULL
-
-                    UNION
-
-                    SELECT
-                        games.timestamp AS timestamp,
-                        game_floor,
-                        name_a AS opponent_name,
-                        games.id_a AS opponent_id,
-                        games.char_a AS opponent_character,
-                        winner + 2  as winner,
-                        vip_status,
-                        cheater_status
-                    FROM games LEFT JOIN game_ratings
-                    ON games.id_a = game_ratings.id_a
-                        AND games.id_b = game_ratings.id_b
-                        AND games.timestamp = game_ratings.timestamp
-                    LEFT JOIN vip_status ON vip_status.id = games.id_a
-                    LEFT JOIN cheater_status ON cheater_status.id = games.id_a
-                    WHERE games.id_b= :id
-                        AND games.char_b = :char_id
-                        AND game_ratings.id_a IS NULL
-
-                    ORDER BY games.timestamp DESC",
+                            games.timestamp AS timestamp,
+                            game_floor,
+                            name_b AS opponent_name,
+                            games.id_b AS opponent_id,
+                            games.char_b AS opponent_character,
+                            winner,
+                            vip_status,
+                            cheater_status
+                        FROM games LEFT JOIN game_ratings
+                        ON games.id_a = game_ratings.id_a
+                            AND games.id_b = game_ratings.id_b
+                            AND games.timestamp = game_ratings.timestamp
+                        LEFT JOIN vip_status ON vip_status.id = games.id_b
+                        LEFT JOIN cheater_status ON cheater_status.id = games.id_b
+                        WHERE games.id_a= :id
+                            AND games.char_a = :char_id
+                            AND game_ratings.id_a IS NULL
+
+                        UNION
+
+                        SELECT
+                            games.timestamp AS timestamp,
+                            game_floor,
+                            name_a AS opponent_name,
+                            games.id_a AS opponent_id,
+                            games.char_a AS opponent_character,
+                            winner + 2  as winner,
+                            vip_status,
+                            cheater_status
+                        FROM games LEFT JOIN game_ratings
+                        ON games.id_a = game_ratings.id_a
+                            AND games.id_b = game_ratings.id_b
+                            AND games.timestamp = game_ratings.timestamp
+                        LEFT JOIN vip_status ON vip_status.id = games.id_a
+                        LEFT JOIN cheater_status ON cheater_status.id = games.id_a
+                        WHERE games.id_b= :id
+                            AND games.char_b = :char_id
+                            AND game_ratings.id_a IS NULL
+
+                        ORDER BY games.timestamp DESC",
                 )
                 .unwrap();
 
@@ -827,27 +648,19 @@
                 let opponent_character: i64 = row.get("opponent_character").unwrap();
                 let winner: i64 = row.get("winner").unwrap();
                 let opponent_vip: Option<String> = row.get("vip_status").unwrap();
-                let opponent_cheater: Option<String> =
-                    row.get("cheater_status").unwrap();
+                let opponent_cheater: Option<String> = row.get("cheater_status").unwrap();
 
                 let (opponent_value, opponent_deviation) = conn
                     .query_row(
                         "SELECT value, deviation
-                    FROM player_ratings
-                    WHERE id=? AND char_id=?",
+                        FROM player_ratings
+                        WHERE id=? AND char_id=?",
                         params![opponent_id, opponent_character],
-                        |row| {
-                            Ok((
-                                row.get::<_, f64>(0).unwrap(),
-                                row.get::<_, f64>(1).unwrap(),
-                            ))
-                        },
+                        |row| Ok((row.get::<_, f64>(0).unwrap(), row.get::<_, f64>(1).unwrap())),
                     )
                     .optional()
                     .unwrap()
                     .unwrap_or((0.0, 350.0 / 173.7178));
-
-
 
                 merge_set(
                     &mut recent_games,
@@ -868,10 +681,161 @@
                     group_games,
                 );
             }
->>>>>>> 071424f4
 
             recent_games
         };
+
+        Some(PlayerCharacterHistory {
+            history,
+            recent_games,
+        })
+    })
+    .await
+}
+
+pub async fn get_player_data_char(
+    conn: &RatingsDbConn,
+    id: i64,
+    char_id: i64,
+) -> Option<PlayerDataChar> {
+    conn.run(move |conn| {
+        if conn
+            .query_row(
+                "SELECT EXISTS(SELECT 1 FROM players WHERE id=?)",
+                params![id],
+                |r| r.get(0),
+            )
+            .unwrap()
+        {
+            let (name, vip_status, cheater_status): (String, Option<String>, Option<String>) = conn
+                .query_row(
+                    "SELECT name, vip_status, cheater_status FROM players
+                        LEFT JOIN vip_status ON vip_status.id = players.id
+                        LEFT JOIN cheater_status ON cheater_status.id = players.id
+                           WHERE players.id=?
+                           ",
+                    params![id],
+                    |r| Ok((r.get(0)?, r.get(1)?, r.get(2)?)),
+                )
+                .unwrap();
+            info!(
+                "Loading data for {} ({})",
+                name,
+                website::CHAR_NAMES[char_id as usize].0
+            );
+            let other_names = get_player_other_names(conn, id, &name);
+
+            let other_characters = get_player_other_characters(conn, id);
+
+            let character_data = get_player_character_data(conn, id, char_id).unwrap()?;
+
+            Some(PlayerDataChar {
+                id: format!("{:X}", id),
+                name,
+                vip_status,
+                cheater_status,
+                other_characters,
+                other_names,
+                data: character_data,
+            })
+        } else {
+            None
+        }
+    })
+    .await
+}
+
+fn get_player_other_names(conn: &Connection, id: i64, name: &str) -> Option<Vec<String>> {
+    let mut stmt = conn
+        .prepare_cached("SELECT name FROM player_names WHERE id=?")
+        .unwrap();
+    let mut rows = stmt.query(params![id]).unwrap();
+    let mut other_names = Vec::new();
+    while let Some(row) = rows.next().unwrap() {
+        let other_name: String = row.get(0).unwrap();
+        if other_name != name && !other_names.contains(&other_name) {
+            other_names.push(other_name);
+        }
+    }
+
+    if other_names.is_empty() {
+        None
+    } else {
+        Some(other_names)
+    }
+}
+
+fn get_player_other_characters(conn: &Connection, id: i64) -> Vec<OtherPlayerCharacter> {
+    let mut stmt = conn
+        .prepare_cached(
+            "SELECT
+            char_id, wins, losses, value, deviation
+            FROM player_ratings
+            WHERE id=?",
+        )
+        .unwrap();
+
+    let mut other_characters = Vec::new();
+
+    let mut rows = stmt.query(params![id]).unwrap();
+
+    while let Some(row) = rows.next().unwrap() {
+        let char_id: usize = row.get(0).unwrap();
+        let game_count: i32 = row.get::<_, i32>(1).unwrap() + row.get::<_, i32>(2).unwrap();
+        let rating: GlickoRating = Glicko2Rating {
+            value: row.get(3).unwrap(),
+            deviation: row.get(4).unwrap(),
+            volatility: 0.0,
+        }
+        .into();
+
+        let character_name = website::CHAR_NAMES[char_id].1.to_owned();
+        let character_shortname = website::CHAR_NAMES[char_id].0.to_owned();
+        other_characters.push(OtherPlayerCharacter {
+            character_name,
+            character_shortname,
+            game_count,
+            rating_value: rating.value.round(),
+            rating_deviation: (rating.deviation * 2.0).round(),
+        });
+    }
+
+    other_characters
+}
+
+fn get_player_character_data(
+    conn: &Connection,
+    id: i64,
+    char_id: i64,
+) -> Result<Option<PlayerCharacterData>> {
+    let (wins, losses, value, deviation, global_rank, character_rank) = match conn.query_row(
+        "SELECT wins, losses, value, deviation, global_rank, character_rank
+            FROM player_ratings
+            LEFT JOIN ranking_global ON
+                ranking_global.id = player_ratings.id AND
+                ranking_global.char_id = player_ratings.char_id
+            LEFT JOIN ranking_character ON
+                ranking_character.id = player_ratings.id AND
+                ranking_character.char_id = player_ratings.char_id
+            WHERE player_ratings.id=? AND player_ratings.char_id=?",
+        params![id, char_id],
+        |row| {
+            Ok((
+                row.get::<_, i32>(0).unwrap(),
+                row.get::<_, i32>(1).unwrap(),
+                row.get::<_, f64>(2).unwrap(),
+                row.get::<_, f64>(3).unwrap(),
+                row.get::<_, Option<i32>>(4).unwrap(),
+                row.get::<_, Option<i32>>(5).unwrap(),
+            ))
+        },
+    ) {
+        Ok(x) => x,
+        Err(rusqlite::Error::QueryReturnedNoRows) => return Ok(None),
+        Err(err) => return Err(err.into()),
+    };
+    {
+        let character_name = website::CHAR_NAMES[char_id as usize].1.to_owned();
 
         let matchups = {
             let mut stmt = conn
@@ -900,11 +864,8 @@
                 matchups.push(PlayerMatchup {
                     character: website::CHAR_NAMES[opp_char_id].1.to_owned(),
                     game_count: (wins_real + losses_real) as i32,
-                    win_rate_real: (wins_real / (wins_real + losses_real) * 100.0)
-                        .round(),
-                    win_rate_adjusted: (wins_adjusted
-                        / (wins_adjusted + losses_adjusted)
-                        * 100.0)
+                    win_rate_real: (wins_real / (wins_real + losses_real) * 100.0).round(),
+                    win_rate_adjusted: (wins_adjusted / (wins_adjusted + losses_adjusted) * 100.0)
                         .round(),
                 });
             }
@@ -914,214 +875,12 @@
             matchups
         };
 
-<<<<<<< HEAD
-                    PlayerCharHistory {
-                        cheater_status,
-                        history,
-                        recent_games,
-                    }
-                }
-            };
-
-            Some(player_char_history)
-        } else {
-            None
-        }
-    })
-    .await
-}
-
-pub async fn get_player_data_char(
-    conn: &RatingsDbConn,
-    id: i64,
-    char_id: i64,
-) -> Option<PlayerAndCharData> {
-    conn.run(move |conn| {
-        if conn
-            .query_row(
-                "SELECT EXISTS(SELECT 1 FROM players WHERE id=?)",
-                params![id],
-                |r| r.get(0),
-            )
-            .unwrap()
-        {
-            let (name, vip_status, cheater_status): (String, Option<String>, Option<String>) = conn
-                .query_row(
-                    "SELECT name, vip_status, cheater_status FROM players 
-                        LEFT JOIN vip_status ON vip_status.id = players.id
-                        LEFT JOIN cheater_status ON cheater_status.id = players.id
-                           WHERE players.id=?
-                           ",
-                    params![id],
-                    |r| Ok((r.get(0)?, r.get(1)?, r.get(2)?)),
-                )
-                .unwrap();
-            info!(
-                "Loading data for {} ({})",
-                name,
-                website::CHAR_NAMES[char_id as usize].0
-            );
-            let other_names = {
-                let mut stmt = conn
-                    .prepare("SELECT name FROM player_names WHERE id=?")
-                    .unwrap();
-                let mut rows = stmt.query(params![id]).unwrap();
-                let mut other_names = Vec::new();
-                while let Some(row) = rows.next().unwrap() {
-                    let other_name: String = row.get(0).unwrap();
-                    if other_name != name && !other_names.contains(&other_name) {
-                        other_names.push(other_name);
-                    }
-                }
-
-                other_names
-            };
-
-            let other_characters = {
-                let mut stmt = conn
-                    .prepare(
-                        "SELECT
-                        char_id, wins, losses, value, deviation
-                        FROM player_ratings
-                        WHERE id=?",
-                    )
-                    .unwrap();
-
-                let mut other_characters = Vec::new();
-
-                let mut rows = stmt.query(params![id]).unwrap();
-
-                while let Some(row) = rows.next().unwrap() {
-                    let char_id: usize = row.get(0).unwrap();
-                    let game_count: i32 =
-                        row.get::<_, i32>(1).unwrap() + row.get::<_, i32>(2).unwrap();
-                    let rating: GlickoRating = Glicko2Rating {
-                        value: row.get(3).unwrap(),
-                        deviation: row.get(4).unwrap(),
-                        volatility: 0.0,
-                    }
-                    .into();
-
-                    let character_name = website::CHAR_NAMES[char_id].1.to_owned();
-                    let character_shortname = website::CHAR_NAMES[char_id].0.to_owned();
-                    other_characters.push(OtherPlayerCharacter {
-                        character_name,
-                        character_shortname,
-                        game_count,
-                        rating_value: rating.value.round(),
-                        rating_deviation: (rating.deviation * 2.0).round(),
-                    });
-                }
-
-                other_characters
-            };
-
-            let character_data = {
-                let (wins, losses, value, deviation, global_rank, character_rank) = conn
-                    .query_row(
-                        "SELECT wins, losses, value, deviation, global_rank, character_rank
-                        FROM player_ratings
-                        LEFT JOIN ranking_global ON
-                            ranking_global.id = player_ratings.id AND
-                            ranking_global.char_id = player_ratings.char_id
-                        LEFT JOIN ranking_character ON
-                            ranking_character.id = player_ratings.id AND
-                            ranking_character.char_id = player_ratings.char_id
-                        WHERE player_ratings.id=? AND player_ratings.char_id=?",
-                        params![id, char_id],
-                        |row| {
-                            Ok((
-                                row.get::<_, i32>(0).unwrap(),
-                                row.get::<_, i32>(1).unwrap(),
-                                row.get::<_, f64>(2).unwrap(),
-                                row.get::<_, f64>(3).unwrap(),
-                                row.get::<_, Option<i32>>(4).unwrap(),
-                                row.get::<_, Option<i32>>(5).unwrap(),
-                            ))
-                        },
-                    )
-                    .unwrap();
-                {
-                    let character_name = website::CHAR_NAMES[char_id as usize].1.to_owned();
-
-                    let matchups = {
-                        let mut stmt = conn
-                            .prepare(
-                                "SELECT
-                                    opp_char_id,
-                                    wins_real,
-                                    wins_adjusted,
-                                    losses_real,
-                                    losses_adjusted
-                                FROM player_matchups
-                                WHERE id = ?
-                                    AND char_id = ?
-                                ORDER BY wins_real DESC",
-                            )
-                            .unwrap();
-
-                        let mut rows = stmt.query(params![id, char_id]).unwrap();
-                        let mut matchups = Vec::<PlayerMatchup>::new();
-                        while let Some(row) = rows.next().unwrap() {
-                            let opp_char_id: usize = row.get(0).unwrap();
-                            let wins_real: f64 = row.get(1).unwrap();
-                            let wins_adjusted: f64 = row.get(2).unwrap();
-                            let losses_real: f64 = row.get(3).unwrap();
-                            let losses_adjusted: f64 = row.get(4).unwrap();
-                            matchups.push(PlayerMatchup {
-                                character: website::CHAR_NAMES[opp_char_id].1.to_owned(),
-                                game_count: (wins_real + losses_real) as i32,
-                                win_rate_real: (wins_real / (wins_real + losses_real) * 100.0)
-                                    .round(),
-                                win_rate_adjusted: (wins_adjusted
-                                    / (wins_adjusted + losses_adjusted)
-                                    * 100.0)
-                                    .round(),
-                            });
-                        }
-
-                        matchups.sort_by_key(|m| -(m.win_rate_adjusted as i32));
-
-                        matchups
-                    };
-
-                    PlayerCharData {
-                        character_name,
-                        game_count: wins + losses,
-                        win_rate: wins as f64 / (wins + losses) as f64,
-                        rating_value: (value * 173.7178 + 1500.0).round(),
-                        rating_deviation: (deviation * 173.7178 * 2.0).round(),
-                        matchups,
-                        character_rank,
-                        global_rank,
-                    }
-                }
-            };
-
-            Some(PlayerAndCharData {
-                id: format!("{:X}", id),
-                name,
-                vip_status,
-                cheater_status,
-                other_characters,
-                other_names: if other_names.is_empty() {
-                    None
-                } else {
-                    Some(other_names)
-                },
-                data: character_data,
-            })
-        } else {
-            None
-=======
         Ok(Some(PlayerCharacterData {
             character_name,
             game_count: wins + losses,
             win_rate: wins as f64 / (wins + losses) as f64,
             rating_value: (value * 173.7178 + 1500.0).round(),
             rating_deviation: (deviation * 173.7178 * 2.0).round(),
-            history,
-            recent_games,
             matchups,
             character_rank,
             global_rank,
@@ -1144,9 +903,7 @@
     opponent_cheater: Option<String>,
 }
 
-
 fn merge_set(sets: &mut Vec<PlayerSet>, set: UnmergedPlayerSet, group_games: bool) {
-
     let UnmergedPlayerSet {
         timestamp,
         floor,
@@ -1176,36 +933,22 @@
     }
     .into();
 
-    let (
-        expected_outcome_min,
-        expected_outcome,
-        expected_outcome_max,
-        expected_outcome_evaluation,
-    ) = get_expected_outcomes(
-        own_value,
-        own_deviation,
-        opponent_value,
-        opponent_deviation,
-    );
-
-
+    let (expected_outcome_min, expected_outcome, expected_outcome_max, expected_outcome_evaluation) =
+        get_expected_outcomes(own_value, own_deviation, opponent_value, opponent_deviation);
 
     if let Some(set) = sets.last_mut().filter(|set| {
         set.opponent_id == format!("{:X}", opponent_id)
-            && set.opponent_character
-                == website::CHAR_NAMES[opponent_character as usize].1
+            && set.opponent_character == website::CHAR_NAMES[opponent_character as usize].1
             && group_games
     }) {
         set.timestamp = format!(
             "{}",
-            NaiveDateTime::from_timestamp(timestamp, 0)
-                .format("%Y-%m-%d %H:%M")
+            NaiveDateTime::from_timestamp(timestamp, 0).format("%Y-%m-%d %H:%M")
         );
         set.own_rating_value = own_rating.value.round();
         set.own_rating_deviation = (own_rating.deviation * 2.0).round();
         set.opponent_rating_value = opponent_rating.value.round();
-        set.opponent_rating_deviation =
-            (opponent_rating.deviation * 2.0).round();
+        set.opponent_rating_deviation = (opponent_rating.deviation * 2.0).round();
 
         set.expected_outcome = expected_outcome;
         set.expected_outcome_evaluation = expected_outcome_evaluation;
@@ -1216,19 +959,16 @@
             1 | 4 => set.result_wins += 1,
             2 | 3 => set.result_losses += 1,
             _ => panic!("Bad winner"),
->>>>>>> 071424f4
         }
 
-        set.result_percent = ((set.result_wins as f64
-            / (set.result_wins + set.result_losses) as f64)
-            * 100.0)
-            .round();
+        set.result_percent =
+            ((set.result_wins as f64 / (set.result_wins + set.result_losses) as f64) * 100.0)
+                .round();
     } else {
         sets.push(PlayerSet {
             timestamp: format!(
                 "{}",
-                NaiveDateTime::from_timestamp(timestamp, 0)
-                    .format("%Y-%m-%d %H:%M")
+                NaiveDateTime::from_timestamp(timestamp, 0).format("%Y-%m-%d %H:%M")
             ),
             own_rating_value: own_rating.value.round(),
             own_rating_deviation: (own_rating.deviation * 2.0).round(),
@@ -1240,17 +980,14 @@
             opponent_vip,
             opponent_cheater,
             opponent_id: format!("{:X}", opponent_id),
-            opponent_character: website::CHAR_NAMES
-                [opponent_character as usize]
+            opponent_character: website::CHAR_NAMES[opponent_character as usize]
                 .1
                 .to_owned(),
-            opponent_character_short: website::CHAR_NAMES
-                [opponent_character as usize]
+            opponent_character_short: website::CHAR_NAMES[opponent_character as usize]
                 .0
                 .to_owned(),
             opponent_rating_value: opponent_rating.value.round(),
-            opponent_rating_deviation: (opponent_rating.deviation * 2.0)
-                .round(),
+            opponent_rating_deviation: (opponent_rating.deviation * 2.0).round(),
             expected_outcome,
             expected_outcome_evaluation,
             expected_outcome_min,
